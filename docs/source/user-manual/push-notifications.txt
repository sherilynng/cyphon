.. _push-notifications:

##################
Push Notifications
##################


Push notifications let the user know when a new alert has been generated, even when they're not viewing Cyphon. These only work either on your local machine or over SSH. Activating them involves setting up a project on `Firebase`_ and adding certain keys from the project page to the Django configurations.


.. _setup-firebase-project:

**********************
Setup Firebase Project
**********************

The first thing you need to do is setup an account on `Firebase`_ by signing in and following the account setup process. After that, you'll see a button in the top right of the home page that says "Go To Console."

.. image:: ../_static/images/notifications/notifications-tutorial-1.png
    :align: center
    :alt: Setup Firebase account

Click this button and you should be brought to a project overview page. On this page you should see a giant button that says "Add Project."

.. image:: ../_static/images/notifications/notifications-tutorial-2.png
    :align: center
    :alt: Add Firebase project

Click this button to name your project and set it up.


.. configure-push-notifications

************************
Configure Cyphon/Cyclops
************************

After setting up the project, you should be brought to the project page. In the top left there is a gear that opens a dropdown.

.. image:: ../_static/images/notifications/notifications-tutorial-3.png
    :align: center
    :alt: Go to project settings

Click on "Project Settings" in the dropdown menu. You should be brought to the settings overview page that includes your project name and your Web API key.

.. image:: ../_static/images/notifications/notifications-tutorial-4.png
    :align: center
    :alt: Project settings overview

On this page there will be a tab called "CLOUD MESSAGING." Click on that tab.

.. image:: ../_static/images/notifications/notifications-tutorial-5.png
    :align: center
    :alt: Cloud messaging credentials

All of the information to get push notifications set up is on this page. At first, you won't have a server key. Click the button that says "ADD SERVER KEY" in the top right to create a server key.

Once you have this key, you need to place it in your Cyphon settings ``conf.py`` file. There is a setting called ``NOTIFICATIONS``::

    NOTIFICATIONS = {
        'PUSH_NOTIFICATION_KEY': '',
        'GCM_SENDER_ID': '',
        'IGNORED_ALERT_LEVELS': ['INFO'],
    }

Set ``'PUSH_NOTIFICATION_KEY'`` to your created server key.

After that, go back to the Firebase "CLOUD MESSANGING" tab and look at the "Sender ID" credential. Set ``'GCM_SENDER_ID'`` to this value.

<<<<<<< HEAD
After you've set these two credentials, start up your Cyphon instance and vist the admin page. Visit the URL '/constance/config/'. You should see a configuration for ``PUSH_NOTIFICATIONS_ENABLED``.
=======
After you've set these two credentials, start up your Cyphon instance. Visit the admin page, and open the "App Configurations" panel. Under "Push Notifications," click "Config."  You should see a configuration for ``PUSH_NOTIFICATIONS_ENABLED``.
>>>>>>> 187641d2

.. image:: ../_static/images/notifications/notifications-tutorial-6.png
    :align: center
    :alt: Turn on push notifications

Set this configuration to true and hit save. Push notifications should be
activated now.

.. _Firebase: https://firebase.google.com/<|MERGE_RESOLUTION|>--- conflicted
+++ resolved
@@ -67,11 +67,7 @@
 
 After that, go back to the Firebase "CLOUD MESSANGING" tab and look at the "Sender ID" credential. Set ``'GCM_SENDER_ID'`` to this value.
 
-<<<<<<< HEAD
-After you've set these two credentials, start up your Cyphon instance and vist the admin page. Visit the URL '/constance/config/'. You should see a configuration for ``PUSH_NOTIFICATIONS_ENABLED``.
-=======
 After you've set these two credentials, start up your Cyphon instance. Visit the admin page, and open the "App Configurations" panel. Under "Push Notifications," click "Config."  You should see a configuration for ``PUSH_NOTIFICATIONS_ENABLED``.
->>>>>>> 187641d2
 
 .. image:: ../_static/images/notifications/notifications-tutorial-6.png
     :align: center
