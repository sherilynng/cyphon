--- conflicted
+++ resolved
@@ -28,8 +28,4 @@
 su-exec cyphon python manage.py migrate --verbosity 0
 
 # run Celery beat for Cyphon with Celery configuration stored in celeryapp
-<<<<<<< HEAD
-su-exec cyphon celery beat -A cyphon -l ERROR "$@"
-=======
-su -m cyphon -c 'celery beat -A cyphon -l ERROR'
->>>>>>> 8271b887
+su-exec cyphon celery beat -A cyphon -l ERROR